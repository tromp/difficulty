--- conflicted
+++ resolved
@@ -282,11 +282,6 @@
                       prior_target - max_change)
     return target_to_bits(next_target)
 
-<<<<<<< HEAD
-def next_bits_ema(msg, window):
-    """This calculates difficulty (1/target) as proportional to the recent hashrate, where "recent hashrate" is estimated by an EMA (exponential moving avg) of recent "hashrate observations", and
-    a "hashrate observation" is inferred from each block time.
-=======
 def next_bits_asert(msg, tau):
     blocks_time = states[-1].timestamp - states[0].timestamp
     height_diff = states[-1].height - states[0].height
@@ -592,16 +587,7 @@
         return MAX_BITS
     else:
         return target_to_bits(int(target))
->>>>>>> b5b7fb6f
-
-    Eg, suppose our hashrate estimate before the last block B was H, and thus our difficulty D was proportional to H, intended to yield (on average) a 10-minute block.  But suppose in fact
-    block B was mined after only 2 minutes.  Then we infer that during those 2 minutes, hashrate was ~5H, and update our next block's hashrate estimate (and thus difficulty) upwards accordingly.
-
-    In particular, blocks twice as long get twice the weight: a 1-second block tells us hashrate was (probably) high for only 1 second, but a 24-hour block tells us hashrate was (probably) low
-    for a full day - the latter *should* get much more weight in our "recent hashrate" estimate."""
-
-<<<<<<< HEAD
-=======
+
 def next_bits_ema(msg, window):
     """This calculates difficulty (1/target) as proportional to the recent hashrate, where "recent hashrate" is estimated by an EMA (exponential moving avg) of recent "hashrate observations", and
     a "hashrate observation" is inferred from each block time.
@@ -612,7 +598,6 @@
     In particular, blocks twice as long get twice the weight: a 1-second block tells us hashrate was (probably) high for only 1 second, but a 24-hour block tells us hashrate was (probably) low
     for a full day - the latter *should* get much more weight in our "recent hashrate" estimate."""
 
->>>>>>> b5b7fb6f
     block_time          = states[-1].timestamp - states[-2].timestamp
     block_time          = max(IDEAL_BLOCK_TIME / 100, min(100 * IDEAL_BLOCK_TIME, block_time))          # Crudely dodge problems from ~0/negative/huge block times
     old_hashrate_est    = TARGET_1 / bits_to_target(states[-1].bits)                                    # "Hashrate estimate" - aka difficulty!
@@ -638,24 +623,6 @@
     new_target = old_target * window // (window + IDEAL_BLOCK_TIME - block_time)                        # Simplifies the corresponding line above via this approx: for 0 <= x << 1, 1-e**(-x) =~ x
     return target_to_bits(new_target)
 
-<<<<<<< HEAD
-def exp_int_approx(x, decimals=9):
-    """Approximates e**(x / 10**decimals) using integer math, returning the answer scaled by the same number of dec places as the input.  Eg:
-    exp_int_approx(1000000, 6) ->  2718281 (e**1 = 2.718281)
-    exp_int_approx(3000, 3)    -> 20085    (e**3 = 20.085)
-    exp_int_approx(500, 3)     ->  1648    (e**0.5 = 1.648)"""
-    assert type(x) is int, str(type(x))                                             # If we pass in a non-int, something has gone wrong
-
-    scaling, scaling_2 = 10**decimals, 10**(2*decimals)
-    h = max(0, int.bit_length(x) - int.bit_length(scaling) + 4)                     # h = the number of times we halve x before using our fancy approximation
-    term1, term2 = 3 * scaling << h, 3 * scaling_2 << (2*h)                         # Terms from the hairy but accurate approximation we're using - see https://math.stackexchange.com/a/56064
-    hth_square_root_of_e_x = scaling_2 * ((x + term1)**2 + term2) // ((x - term1)**2 + term2)
-
-    e_x = hth_square_root_of_e_x                                                    # Now just need to square hth_square_root_of_e_x h times, while repeatedly dividing out our scaling factor
-    for i in range(h):
-        e_x = e_x**2 // scaling_2
-    return e_x // scaling                                                           # And finally, we still have one extra scaling factor to divide out.
-=======
 def exp_int_approx(x, bits_precision=20):
     """Approximates e**(x / 2**bits_precision) using integer math, returning the answer scaled by the same number of bits as the input.  Eg:
     exp_int_approx(1024,   10) ->    2783       (1024/2**10 = 1; e**1 = 2.718281 =~ 2783/2**10)
@@ -671,42 +638,21 @@
     for i in range(h):
         e_x = e_x**2 >> (2 * bits_precision)
     return e_x >> bits_precision                                                    # And finally, we still have one extra scaling factor to divide out.
->>>>>>> b5b7fb6f
 
 def next_bits_ema_int_approx2(msg, window):
     # An integer-math version of next_bits_ema2() above, trying to retain the correct exponential behavior for very long block times.
     max_prev_timestamp = max(state.timestamp for state in states[-100:-1])
     block_time = max(min(IDEAL_BLOCK_TIME, window) // 100, states[-1].timestamp - max_prev_timestamp)
     old_target = bits_to_target(states[-1].bits)
-<<<<<<< HEAD
-    decimals = 9
-    scaling = 10**decimals
-    new_target = scaling**2 * old_target // (scaling**2 - (exp_int_approx(scaling * -block_time // window, decimals) - scaling) * (scaling * IDEAL_BLOCK_TIME // block_time - scaling))
-=======
     bits_precision = 20
     scaling = 1 << bits_precision
     new_target = scaling**2 * old_target // (scaling**2 - (exp_int_approx(scaling * -block_time // window, bits_precision) - scaling) * (scaling * IDEAL_BLOCK_TIME // block_time - scaling))
->>>>>>> b5b7fb6f
     return target_to_bits(new_target)
 
 def next_bits_simple_exponential(msg, window):
     # Dead simple: if the block time is IDEAL_BLOCK_TIME, target is unchanged; if it's more (or less) by n (-n) minutes, scale target by e**(n/window).
     # One nice thing about this is it avoids any need for special handling of huge/0/negative block times.  Eg, successive block times of (-1000000, 1000020) (or vice versa) result in
     # *exactly* the same target as (10, 10).  (This is in fact the only algo with this property!)
-<<<<<<< HEAD
-    block_time = states[-1].timestamp - states[-2].timestamp
-    old_target = bits_to_target(states[-1].bits)
-    new_target = round(math.exp((block_time - IDEAL_BLOCK_TIME) / window) * old_target)
-    return target_to_bits(new_target)
-
-def next_bits_simple_exponential_int_approx(msg, window):
-    # An integer-math version of next_bits_simple_exponential() above.
-    block_time = states[-1].timestamp - states[-2].timestamp
-    old_target = bits_to_target(states[-1].bits)
-    decimals = 9
-    scaling = 10**decimals
-    new_target = exp_int_approx(scaling * (block_time - IDEAL_BLOCK_TIME) // window, decimals) * old_target // scaling
-=======
     block_time = states[-1].timestamp - states[-2].timestamp
     old_target = bits_to_target(states[-1].bits)
     new_target = round(math.exp((block_time - IDEAL_BLOCK_TIME) / window) * old_target)
@@ -719,7 +665,6 @@
     bits_precision = 20
     scaling = 1 << bits_precision
     new_target = exp_int_approx(scaling * (block_time - IDEAL_BLOCK_TIME) // window, bits_precision) * old_target // scaling
->>>>>>> b5b7fb6f
     return target_to_bits(new_target)
 
 def block_time(mean_time, **params):
@@ -771,16 +716,6 @@
         (states[-1-144+5].timestamp - states[-1-144].timestamp > scenario.pump_144_threshold)):
         var_fraction = max(var_fraction, .25)
 
-<<<<<<< HEAD
-    N = GREEDY_WINDOW
-    greedy_rev_ratio = sum(state.rev_ratio for state in states[-N:]) / N
-    greedy_frac = states[-1].greedy_frac
-    if greedy_rev_ratio >= 1 + GREEDY_PCT / 100:
-        if greedy_frac != 0.0:
-            msg.append("Greedy miners left")
-        greedy_frac = 0.0
-    elif greedy_rev_ratio <= 1 - GREEDY_PCT / 100:
-=======
 
     # mem_rev_ratio = sum(state.rev_ratio for state in states[-params['MEMORY_WINDOW']:]) / params['MEMORY_WINDOW']
     # memdelta = (1-mem_rev_ratio**params['MEMORY_POWER'])*params['MEMORY_GAIN']
@@ -798,7 +733,6 @@
             msg.append("Greedy miners left")
         greedy_frac = 0.0
     elif mean_rev_ratio <= 1 - params['GREEDY_PCT'] / 100:
->>>>>>> b5b7fb6f
         if greedy_frac != 1.0:
             msg.append("Greedy miners joined")
         greedy_frac = 1.0
@@ -848,56 +782,6 @@
 Algo = namedtuple('Algo', 'next_bits params')
 
 Algos = {
-<<<<<<< HEAD
-    'k-1' : Algo(next_bits_k, {
-        'mtp_window': 6,
-        'high_barrier': 60 * 128,
-        'target_raise_frac': 64,   # Reduce difficulty ~ 1.6%
-        'low_barrier': 60 * 30,
-        'target_drop_frac': 256,   # Raise difficulty ~ 0.4%
-        'fast_blocks_pct': 95,
-    }),
-    'cw-144' : Algo(next_bits_cw, {
-        'block_count': 144,
-    }),
-    'wt-144' : Algo(next_bits_wt, {
-        'block_count': 144
-    }),
-    # runs wt-144 in external program, compares with python implementation.
-    'wt-144-compare' : Algo(next_bits_wt_compare, {
-        'block_count': 144
-    }),
-    'ema-30min' : Algo(next_bits_ema, { # Exponential moving avg
-        'window': 30 * 60,
-    }),
-    'ema-3h' : Algo(next_bits_ema, {
-        'window': 3 * 60 * 60,
-    }),
-    'ema-1d' : Algo(next_bits_ema, {
-        'window': 24 * 60 * 60,
-    }),
-    'ema2-1d' : Algo(next_bits_ema2, {
-        'window': 24 * 60 * 60,
-    }),
-    'emai-1d' : Algo(next_bits_ema_int_approx, {
-        'window': 24 * 60 * 60,
-    }),
-    'emai2-1d' : Algo(next_bits_ema_int_approx2, {
-        'window': 24 * 60 * 60,
-    }),
-    'wtema-72' : Algo(next_bits_wtema, {
-        'alpha_recip': 104, # floor(1/(1 - pow(.5, 1.0/72))), # half-life = 72
-    }),
-    'wtema-100' : Algo(next_bits_wtema, {
-        'alpha_recip': 144, # floor(1/(1 - pow(.5, 1.0/100))), # half-life = 100
-    }),
-    'simpexp-1d' : Algo(next_bits_simple_exponential, {
-        'window': 24 * 60 * 60,
-    }),
-    'simpexpi-1d' : Algo(next_bits_simple_exponential_int_approx, {
-        'window': 24 * 60 * 60,
-    }),
-=======
     'grin-60-3' : Algo(next_bits_grin, {
         'n': 60,
         'dampen': 3,
@@ -1214,7 +1098,6 @@
 #     'grasberg-nodrift-576' : Algo(next_bits_grasberg, {
 #         'nblocks': 576, 'correct_drift': False,
 #     })
->>>>>>> b5b7fb6f
 }
 
 Scenario = namedtuple('Scenario', 'next_fx, params, dr_hashrate, pump_144_threshold')
