--- conflicted
+++ resolved
@@ -483,12 +483,9 @@
     }),
     'ema-1d' : Algo(next_bits_ema, {
         'window': 24 * 60 * 60,
-<<<<<<< HEAD
-=======
     }),
     'wtema-72' : Algo(next_bits_wtema, {
         'alpha_recip': 104, # floor(1/(1 - pow(.5, 1.0/72))), # half-life = 72
->>>>>>> e4226a34
     })
 }
 
