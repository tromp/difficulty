#!/usr/bin/env python3

import argparse
import datetime
import math
import random
import statistics
import sys
import time
from collections import namedtuple
from functools import partial
from operator import attrgetter
from threading import Lock

def bits_to_target(bits):
    size = bits >> 24
    assert size <= 0x1d

    word = bits & 0x00ffffff
    assert 0x8000 <= word <= 0x7fffff

    if size <= 3:
        return word >> (8 * (3 - size))
    else:
        return word << (8 * (size - 3))

MAX_BITS = 0x1d00ffff
MAX_TARGET = bits_to_target(MAX_BITS)

def target_to_bits(target):
    assert target > 0
    if target > MAX_TARGET:
        print('Warning: target went above maximum ({} > {})'
              .format(target, MAX_TARGET), file=sys.stderr)
        target = MAX_TARGET
    size = (target.bit_length() + 7) // 8
    mask64 = 0xffffffffffffffff
    if size <= 3:
        compact = (target & mask64) << (8 * (3 - size))
    else:
        compact = (target >> (8 * (size - 3))) & mask64

    if compact & 0x00800000:
        compact >>= 8
        size += 1

    assert compact == (compact & 0x007fffff)
    assert size < 256
    return compact | size << 24

def bits_to_work(bits):
    return (2 << 255) // (bits_to_target(bits) + 1)

def target_to_hex(target):
    h = hex(target)[2:]
    return '0' * (64 - len(h)) + h

TARGET_1 = bits_to_target(486604799)

default_params = {
    'INITIAL_BCC_BITS':0x18084bb7,
    'INITIAL_SWC_BITS':0x18013ce9,
    'INITIAL_FX':0.19,
    'INITIAL_TIMESTAMP':1595564499,
    'INITIAL_HASHRATE':1000,    # In PH/s.
    'INITIAL_HEIGHT':645264,
    'BTC_fees':0.02,
    'BCH_fees':0.002,
    'num_blocks':10000,

    # Steady hashrate mines the BCC chain all the time.  In PH/s.
    'STEADY_HASHRATE':300,

    # Variable hash is split across both chains according to relative
    # revenue.  If the revenue ratio for either chain is at least 15%
    # higher, everything switches.  Otherwise the proportion mining the
    # chain is linear between +- 15%.
    'VARIABLE_HASHRATE':2000,   # In PH/s.
    'VARIABLE_PCT':15,   # 85% to 115%
    'VARIABLE_WINDOW':6,  # No of blocks averaged to determine revenue ratio
    'MEMORY_GAIN':.01,            # if rev_ratio is 1.01, then the next block's HR will be 0.01*MEMORY_GAIN higher

    # Greedy hashrate switches chain if that chain is more profitable for
    # GREEDY_WINDOW BCC blocks.  It will only bother to switch if it has
    # consistently been GREEDY_PCT more profitable.
    'GREEDY_HASHRATE':2000,     # In PH/s.
    'GREEDY_PCT':10,
    'GREEDY_WINDOW':6,
}
IDEAL_BLOCK_TIME = 10 * 60

State = namedtuple('State', 'height wall_time timestamp bits chainwork fx '
                   'hashrate rev_ratio var_frac memory_frac greedy_frac msg')

states = []
lock = Lock() # hack to deal with concurrency and global use of states


def print_headers():
    print(', '.join(['Height', 'FX', 'Block Time', 'Unix', 'Timestamp',
                     'Difficulty (bn)', 'Implied Difficulty (bn)',
                     'Hashrate (PH/s)', 'Rev Ratio', 'memory_hashrate', 'Greedy?', 'Comments']))

def print_state():
    state = states[-1]
    block_time = state.timestamp - states[-2].timestamp
    t = datetime.datetime.fromtimestamp(state.timestamp)
    difficulty = TARGET_1 / bits_to_target(state.bits)
    implied_diff = TARGET_1 / ((2 << 255) / (state.hashrate * 1e15 * IDEAL_BLOCK_TIME))
    print(', '.join(['{:d}'.format(state.height),
                     '{:.8f}'.format(state.fx),
                     '{:d}'.format(block_time),
                     '{:d}'.format(state.timestamp),
                     '{:%Y-%m-%d %H:%M:%S}'.format(t),
                     '{:.2f}'.format(difficulty / 1e9),
                     '{:.2f}'.format(implied_diff / 1e9),
                     '{:.0f}'.format(state.hashrate),
                     '{:.3f}'.format(state.rev_ratio),
                     'Yes' if state.greedy_frac == 1.0 else 'No',
                     state.msg]))

def revenue_ratio(fx, BCC_target, params):
    '''Returns the instantaneous SWC revenue rate divided by the
    instantaneous BCC revenue rate.  A value less than 1.0 makes it
    attractive to mine BCC.  Greater than 1.0, SWC.'''
    SWC_fees = params['BTC_fees'] * random.random()
    SWC_revenue = 12.5 + SWC_fees
    SWC_target = bits_to_target(default_params['INITIAL_SWC_BITS'])

    BCC_fees = params['BCH_fees'] * random.random()
    BCC_revenue = (12.5 + BCC_fees) * fx

    SWC_difficulty_ratio = BCC_target / SWC_target
    return SWC_revenue / SWC_difficulty_ratio / BCC_revenue

def median_time_past(states):
    times = [state.timestamp for state in states]
    return sorted(times)[len(times) // 2]

def next_bits_k(msg, mtp_window, high_barrier, target_raise_frac,
                low_barrier, target_drop_frac, fast_blocks_pct):
    # Calculate N-block MTP diff
    MTP_0 = median_time_past(states[-11:])
    MTP_N = median_time_past(states[-11-mtp_window:-mtp_window])
    MTP_diff = MTP_0 - MTP_N
    bits = states[-1].bits
    target = bits_to_target(bits)

    # Long term block production time stabiliser
    t = states[-1].timestamp - states[-2017].timestamp
    if t < IDEAL_BLOCK_TIME * 2016 * fast_blocks_pct // 100:
        msg.append("2016 block time difficulty raise")
        target -= target // target_drop_frac

    if MTP_diff > high_barrier:
        target += target // target_raise_frac
        msg.append("Difficulty drop {}".format(MTP_diff))
    elif MTP_diff < low_barrier:
        target -= target // target_drop_frac
        msg.append("Difficulty raise {}".format(MTP_diff))
    else:
        msg.append("Difficulty held {}".format(MTP_diff))

    return target_to_bits(target)

def suitable_block_index(index):
    assert index >= 2
    indices = [index - 2, index - 1, index]

    if states[indices[0]].timestamp > states[indices[2]].timestamp:
        indices[0], indices[2] = indices[2], indices[0]

    if states[indices[0]].timestamp > states[indices[1]].timestamp:
        indices[0], indices[1] = indices[1], indices[0]

    if states[indices[1]].timestamp > states[indices[2]].timestamp:
        indices[1], indices[2] = indices[2], indices[1]

    return indices[1]

def compute_index_fast(index_last):
    for candidate in range(index_last - 3, 0, -1):
        index_fast = suitable_block_index(candidate)
        if index_last - index_fast < 5:
            continue
        if (states[index_last].timestamp - states[index_fast].timestamp
            >= 13 * IDEAL_BLOCK_TIME):
            return index_fast
    raise AssertionError('should not happen')

def compute_target(first_index, last_index):
    work = states[last_index].chainwork - states[first_index].chainwork
    work *= IDEAL_BLOCK_TIME
    work //= states[last_index].timestamp - states[first_index].timestamp
    return (2 << 255) // work - 1

def next_bits_d(msg):
    N = len(states) - 1
    index_last = suitable_block_index(N)
    index_first = suitable_block_index(N - 2016)
    interval_target = compute_target(index_first, index_last)
    index_fast = compute_index_fast(index_last)
    fast_target = compute_target(index_fast, index_last)

    next_target = interval_target
    if (fast_target < interval_target - (interval_target >> 2) or
        fast_target > interval_target + (interval_target >> 2)):
        msg.append("fast target")
        next_target = fast_target
    else:
        msg.append("interval target")

    prev_target = bits_to_target(states[-1].bits)
    min_target = prev_target - (prev_target >> 3)
    if next_target < min_target:
        msg.append("min target")
        return target_to_bits(min_target)

    max_target = prev_target + (prev_target >> 3)
    if next_target > max_target:
        msg.append("max target")
        return target_to_bits(max_target)

    return target_to_bits(next_target)

def compute_cw_target(block_count):
    N = len(states) - 1
    last = suitable_block_index(N)
    first = suitable_block_index(N - block_count)
    timespan = states[last].timestamp - states[first].timestamp
    timespan = max(block_count * IDEAL_BLOCK_TIME // 2, min(block_count * 2 * IDEAL_BLOCK_TIME, timespan))
    work = (states[last].chainwork - states[first].chainwork) * IDEAL_BLOCK_TIME // timespan
    return (2 << 255) // work - 1

def next_bits_sha(msg):
    primes = [73, 79, 83, 89, 97,
              101, 103, 107, 109, 113, 127,
              131, 137, 139, 149, 151]

    # The timestamp % len(primes) is a proxy for previous
    # block SHAx2 % len(primes), but that data is not available
    # in this simulation
    prime = primes[states[-1].timestamp % len(primes)]

    interval_target = compute_cw_target(prime)
    return target_to_bits(interval_target)

def next_bits_cw(msg, block_count):
    interval_target = compute_cw_target(block_count)
    return target_to_bits(interval_target)

def next_bits_wt(msg, block_count):
    first, last  = -1-block_count, -1
    timespan = 0
    prior_timestamp = states[first].timestamp
    for i in range(first + 1, last + 1):
        target_i = bits_to_target(states[i].bits)

        # Prevent negative time_i values
        timestamp = max(states[i].timestamp, prior_timestamp)
        time_i = timestamp - prior_timestamp
        prior_timestamp = timestamp
        adj_time_i = time_i * target_i # Difficulty weight
        timespan += adj_time_i * (i - first) # Recency weight

    timespan = timespan * 2 // (block_count + 1) # Normalize recency weight
    target = timespan // (IDEAL_BLOCK_TIME * block_count)
    return target_to_bits(target)

def next_bits_wt_compare(msg, block_count):
    with open("current_state.csv", 'w') as fh:
        for s in states:
            fh.write("%s,%s,%s\n" % (s.height, s.bits, s.timestamp))

    from subprocess import Popen, PIPE

    process = Popen(["./cashwork"], stdout=PIPE)
    (next_bits, err) = process.communicate()
    exit_code = process.wait()

    next_bits = int(next_bits.decode())
    next_bits_py = next_bits_wt(msg, block_count)
    if next_bits != next_bits_py:
        print("ERROR: Bits don't match. External %s, local %s" % (next_bits, next_bits_py))
        assert(next_bits == next_bits_py)
    return next_bits

def next_bits_wtema(msg, alpha_recip, mo3=0):
    # This algorithm is weighted-target exponential moving average.
    # Target is calculated based on inter-block times weighted by a
    # progressively decreasing factor for past inter-block times,
    # according to the parameter alpha.  If the single_block_target SBT is
    # calculated as:
    #    SBT = prior_target * block_time / ideal_block_time
    # then:
    #    next_target = SBT * α + prior_target * (1 - α)
    # Substituting and factorizing:
    #    next_target = prior_target * α / ideal_block_time
    #                  * (block_time + (1 / α - 1) * ideal_block_time)
    # We use the reciprocal of alpha as an integer to avoid floating
    # point arithmetic.  Doing so the above formula maintains precision and
    # avoids overflows wih large targets in regtest
    #if states[-1].height % 2000 == 0:
    #    return next_bits_cw(msg, 2000)

    if mo3:
        last = suitable_block_index(len(states) - 1)
        first = suitable_block_index(len(states) - 2)
    else:
        last = -1
        first = -2
    if mo3==2:
        # This version results in nasty 2-block oscillations
        prior_target = bits_to_target(states[last].bits)
    else:
        prior_target = bits_to_target(states[-1].bits)

    block_time = states[last].timestamp - states[first].timestamp
    next_target = prior_target // (IDEAL_BLOCK_TIME * alpha_recip)
    next_target *= block_time + IDEAL_BLOCK_TIME * (alpha_recip - 1)
    return target_to_bits(next_target)

def next_bits_asert(msg, tau):
    blocks_time = states[-1].timestamp - states[0].timestamp
    height_diff = states[-1].height - states[0].height
    orig_target = bits_to_target(states[-0].bits)
    next_target = int(orig_target * math.e**((blocks_time - IDEAL_BLOCK_TIME*height_diff) / tau))
    return target_to_bits(next_target)

def next_bits_asert_discrete(msg, window, granularity):
    """Another exponential-decay-based algo that uses integer math instead of exponentiation.  As with asert, we increase difficulty by a fixed amount each time a block is found,
    and decrease it steadily for the passage of time between found blocks.  But here both adjustments are done in integer math, using the principles that:
    1. We can discretize "Decrease difficulty steadily by a factor of 1/e over (say) 1 day", into "Decrease difficulty by exactly 1/e^(1/100) for each 1/100 of a day."
    2. We can closely approximate "difficulty * 1/e^(1/100)", by "(difficulty * 4252231657) >> 32".  (Really, just "difficulty * 99 // 100" would probably do the job too.)

    The "window" param is meant to invoke the fixed time window of a simple moving average, but here we give it the standard equivalent EMA interpretation: the window is "how old a
    block has to be (in seconds) for us to discount its weight by a factor of e."  So, instead of 86400 (1 day) meaning "average the block times over the last day," here it means 
    "in our weighted avg of block times, give a day-old block 1/e the weight of the latest block."  This results in comparable responsiveness to a fixed 1-day window.

    Given this framework, we update the target as follows:
    1. Decrease the difficulty (ie, increase the target) by the constant factor we always increase it by for each new block.  (See the ASERT algo for an explanation of this.)
    2. Adjust the difficulty based on the passage of time (typically increase it, except in the unusual case where this block's timestamp is before the previous block's):
       a) Specify a granularity - the number of segments we'll divide the time window into.  Eg, window = 86400 and granularity = 100, means segment = 864.
       b) Figure out which numbered segment (since genesis) the previous block's timestamp fell into, and which segment the current block falls into.
       c) The difference between the segment numbers of the two blocks tells us how many discrete "per-segment difficulty adjustments" we need to make.  Eg, if the current block
          lands in the segment 3 segments after the one the previous block did, we need to decrease difficulty by three "segment adjustments".
       d) Theoretically, if granularity = 100, we should multiply difficulty by e**(-1/100) for each segment.  We can approximate each adjustment by an int-math multiplication, 
          using the e^(-1/100)*(2**32) in TIME_SEGMENT_DIFFICULTY_DECREASE_FACTOR above.  This means our algo can only time-adjust difficulty by multiples of 1% - but that's OK."""

    FACTOR_SCALING_BITS = 32
    # These factors are scaled by 2**FACTOR_SCALING_BITS.  Eg, (x * 4252231657) >> 32, is approximately x * e^(-1/100).
    TIME_SEGMENT_DIFFICULTY_DECREASE_FACTOR = {
        100: 4252231657,                    # If current block's timestamp is one segment later than previous block's, then multiply difficulty by this number and divide by 2**32.
    }
    BLOCK_DIFFICULTY_INCREASE_FACTOR = {
        144: 4324897261,                    # If window = 144 * IDEAL_BLOCK_TIME, then every time a block is found, multiply difficulty by this number and divide by 2**32.
    }

    old_segment_number = states[-2].timestamp // (window // granularity)
    new_segment_number = states[-1].timestamp // (window // granularity)
    old_target = bits_to_target(states[-1].bits)

    # We divide by the factors here, rather than multiply, because we're actually adjusting target, not difficulty:
    new_target = (old_target << FACTOR_SCALING_BITS) // BLOCK_DIFFICULTY_INCREASE_FACTOR[window // IDEAL_BLOCK_TIME]
    if new_segment_number > old_segment_number:
        # Doing this in a simple for loop means that a pathological block time (far in past or future) could make this very slow.  I'm not sure such blocks ever actually occur,
        # but if this were a concern we could speed this up via https://en.wikipedia.org/wiki/Exponentiation_by_squaring.  Eg, if the two block times are 20 segments apart, a naive
        # loop does 20 multiplications/divisions (plus bit-shifts), whereas exp by squaring could do it in 6 as follows:
        #     e**(2/100)  = (e**(1/100))**2
        #     e**(4/100)  = (e**(2/100))**2
        #     e**(8/100)  = (e**(4/100))**2
        #     e**(16/100) = (e**(8/100))**2
        #     e**(20/100) = e**(16/100) * e**(4/100)
        #     new_target = old_target * e**(20/100)
        # This saving gets significant for large numbers (log vs linear): if the blocks were 1,000,000 segments apart, this would mean 26 multiplications rather than 1,000,000.
        for _ in range(old_segment_number, new_segment_number):
            new_target = (new_target << FACTOR_SCALING_BITS) // TIME_SEGMENT_DIFFICULTY_DECREASE_FACTOR[granularity]
    elif new_segment_number < old_segment_number:                       # If the new block's timestamp is weirdly before the old one's, OK then, *increase* difficulty accordingly
        for _ in range(new_segment_number, old_segment_number):
            new_target = (new_target * TIME_SEGMENT_DIFFICULTY_DECREASE_FACTOR[granularity]) >> FACTOR_SCALING_BITS

    return target_to_bits(new_target)

def next_bits_aserti(msg, tau, mode=1, mo3=False):
    rbits = 16      # number of bits after the radix for fixed-point math
    radix = 1<<rbits
    if mo3:
        last = suitable_block_index(len(states) - 1)
        first = suitable_block_index(2)
    else:
        last = len(states)-1
        first = 0

    blocks_time = states[last].timestamp - states[first].timestamp
    height_diff = states[last].height    - states[first].height
    target = bits_to_target(states[-0].bits)

    # Ultimately, we want to approximate the following ASERT formula, using only integer (fixed-point) math:
    #     new_target = old_target * 2^((blocks_time - IDEAL_BLOCK_TIME*(height_diff+1)) / tau)

    # First, we'll calculate the exponent, using floor division:
    exponent = int(((blocks_time - IDEAL_BLOCK_TIME*height_diff) * radix) / tau)

    # Next, we use the 2^x = 2 * 2^(x-1) identity to shift our exponent into the (0, 1] interval.
    # First, the truncated exponent tells us how many shifts we need to do
    shifts = exponent >> rbits

    # Next, we shift. Python doesn't allow shifting by negative integers, so:
    if shifts < 0:
        target >>= -shifts
    else:
        target <<= shifts
    exponent -= shifts*radix

    # Now we compute an approximated target * 2^(exponent)
    if mode == 1:
        # target * 2^x ~= target * (1 + x)
        target += (target * exponent) >> rbits
    elif mode == 2:
        # target * 2^x ~= target * (1 + 2*x/3 + x**2/3)
        target += (target * 2*exponent*radix//3 + target*exponent*exponent //3) >> (rbits*2)
    elif mode == 3:
        # target * 2^x ~= target * (1 + 0.695502049*x + 0.2262698*x**2 + 0.0782318*x**3)
        factor = (195766423245049*exponent + 971821376*exponent**2 + 5127*exponent**3 + 2**47)>>(rbits*3)
        target += (target * factor) >> rbits
    return target_to_bits(target)

<<<<<<< HEAD
def next_bits_grin(msg, n, dampen):
    delta_ts       = states[-1].timestamp - states[-1-n].timestamp
    delta_work     = states[-1].chainwork - states[-1-n].chainwork

    damped_ts = (1 * delta_ts + (dampen - 1) * (n * IDEAL_BLOCK_TIME) ) // dampen
    work = (delta_work) * IDEAL_BLOCK_TIME // damped_ts
    return target_to_bits((2 << 255) // work - 1)
=======
def next_bits_grasberg(msg, nblocks, genesis_time=1231006505, correct_drift=True):
    LN2_32 = 2977044472
    POW2_32 = 1 << 32
    def deterministicExp2(n):
        """
        Rescale the computation depending on n for better precision.
        We use the MSB to form 16 buckets.
        """
        if n < 0: n += 1<<32
        bucket = n >> 28;

          # Rescale around the middle of the range via:
          #     exp2(n) = 2^32 * 2^(n/2^32)
          #             = 2^32 * 2^((n - d)/2^32 + d/2^32)
          #             = 2^32 * 2^(d/2^32) * 2^((n - d)/2^32)
          # Using x = n - d:
          #     exp2(n) = 2^32 * 2^(d/2^32) * 2^(x/2^32)

        d = (2 * bucket + 1) << 27;
        x = n - d;

        k0s = [
            # 2^32 * (2^(1/32) - 1)  = 94047537.3451
            94047537,
            # 2^32 * (2^(3/32) - 1)  = 288365825.147
            288365825,
            # 2^32 * (2^(5/32) - 1)  = 491287318.545
            491287319,
            # 2^32 * (2^(7/32) - 1)  = 703192913.992
            703192914,
            # 2^32 * (2^(9/32) - 1)  = 924480371.666
            924480372,
            # 2^32 * (2^(11/32) - 1) = 1155565062.10
            1155565062,
            # 2^32 * (2^(13/32) - 1) = 1396880745.83
            1396880746,
            # 2^32 * (2^(15/32) - 1) = 1648880387.65
            1648880388,
            # 2^32 * (2^(17/32) - 1) = 1912037006.77
            1912037007,
            # 2^32 * (2^(19/32) - 1) = 2186844564.80
            2186844565,
            # 2^32 * (2^(21/32) - 1) = 2473818892.86
            2473818893,
            # 2^32 * (2^(23/32) - 1) = 2773498659.88
            2773498660,
            # 2^32 * (2^(25/32) - 1) = 3086446383.71
            3086446384,
            # 2^32 * (2^(27/32) - 1) = 3413249486.97
            3413249487,
            # 2^32 * (2^(29/32) - 1) = 3754521399.73
            3754521400,
            # 2^32 * (2^(31/32) - 1) = 4110902710.89
            4110902711,
        ]
        k0 = k0s[bucket];

        k1s = [
            # 2^32 * ln(2) * 2^(1/32)  = 3042233257.17
            3042233257,
            # 2^32 * ln(2) * 2^(3/32)  = 3176924430.49
            3176924430,
            # 2^32 * ln(2) * 2^(5/32)  = 3317578891.51
            3317578892,
            # 2^32 * ln(2) * 2^(7/32)  = 3464460657.54
            3464460658,
            # 2^32 * ln(2) * 2^(9/32)  = 3617845434.92
            3617845435,
            # 2^32 * ln(2) * 2^(11/32) = 3778021136.56
            3778021137,
            # 2^32 * ln(2) * 2^(13/32) = 3945288422.37
            3945288422,
            # 2^32 * ln(2) * 2^(15/32) = 4119961263.60
            4119961264,
            # 2^32 * ln(2) * 2^(17/32) = 4302367532.19
            4302367532,
            # 2^32 * ln(2) * 2^(19/32) = 4492849616.23
            4492849616,
            # 2^32 * ln(2) * 2^(21/32) = 4691765062.62
            4691765063,
            # 2^32 * ln(2) * 2^(23/32) = 4899487248.21
            4899487248,
            # 2^32 * ln(2) * 2^(25/32) = 5116406080.64
            5116406081,
            # 2^32 * ln(2) * 2^(27/32) = 5342928730.26
            5342928730,
            # 2^32 * ln(2) * 2^(29/32) = 5579480394.39
            5579480394,
            # 2^32 * ln(2) * 2^(31/32) = 5826505095.43
            5826505095,
        ]
        k1 = k1s[bucket];

         # Now we aproximate the result using a taylor series.

        u0 = k0;
        u1_31 = (x * k1) >> 1;
        u2_31 = (((x * LN2_32) >> 32) * ((x * k1) >> 32)) >> 2;

        return u0 + ((u1_31 + u2_31) >> 31);

    def computeTargetBlockTime(states, genesis_time):
        lastBlockTime = states[-1].timestamp                        # apparently this one is the nTime, not the solvetime
        expectedTime = states[-1].height * IDEAL_BLOCK_TIME + genesis_time
        drift = expectedTime - lastBlockTime;
        tau = 14 * 24 * 60 * 60 # this is different from the ASERT tau, but shares the same name
        x32 = int((drift * POW2_32) / tau)
        # 2^32 * ln2(675/600) = 729822323.967
        X_CLIP = 729822324
        # We clip to ensure block time stay around 10 minutes in practice.
        x = max(min(x32, X_CLIP), -X_CLIP)
        offsetTime32 = IDEAL_BLOCK_TIME * deterministicExp2(x)
        return (IDEAL_BLOCK_TIME + (offsetTime32 >> 32)) >> (x32 < 0)

    def ComputeNextWork(states, nblocks, genesis_time, correct_drift):
        targetBlockTime = computeTargetBlockTime(states, genesis_time) if correct_drift else IDEAL_BLOCK_TIME
        lastBlockTime = states[-1].timestamp - states[-2].timestamp # apparently this one is the solvetime, not the nTime
        timeOffset = targetBlockTime - lastBlockTime
        tau32 = nblocks * IDEAL_BLOCK_TIME * LN2_32
        x32 = int((timeOffset * POW2_32) / (tau32 >> 32))
        xi = x32 >> 32
        xd = x32 & 0xffffffff
        lastBlockWork = int(states[-1].chainwork - states[-2].chainwork)
        if xi >= 32:
            return lastBlockWork << 32
        elif xi <= -32:
            return lastBlockWork >> 32
        offsetWork32 = lastBlockWork * deterministicExp2(xd)
        nextWork = (lastBlockWork + (offsetWork32 >> 32)) >> (-xi) if xi < 0 \
              else (lastBlockWork << xi) + (offsetWork32 >> (32 - xi))
        return int(nextWork)

    def ComputeTargetFromWork(work):
        # We need to compute T = (2^256 / W) - 1 but 2^256 doesn't fit in 256 bits.
        # By expressing 1 as W / W, we get (2^256 - W) / W, and we can compute
        # 2^256 - W as the complement of W.
        return (2**256-work)//work

    nextWork = ComputeNextWork(states, nblocks, genesis_time, correct_drift)
    nextTarget = ComputeTargetFromWork(nextWork)
    powLimit = 1<<224
    if nextTarget > powLimit: return target_to_bits(powLimit)
    return target_to_bits(nextTarget)
>>>>>>> 4ad3b8af

def next_bits_lwma(msg, n):
    block_intervals = [states[-(1+i)].timestamp - states[-(2+i)].timestamp for i in range(n)]
    block_works     = [states[-(1+i)].chainwork - states[-(2+i)].chainwork for i in range(n)]
    weighted_intervals = [block_intervals[i] * (n-i) for i in range(n)]
    weighted_works     = [block_works[i]     * (n-i) for i in range(n)]

    weighted_timespan = sum(weighted_intervals)
    weighted_work = sum(weighted_works)
    work = (weighted_work) * IDEAL_BLOCK_TIME // weighted_timespan
    return target_to_bits((2 << 255) // work - 1)

def next_bits_dgw3(msg, block_count):
    ''' Dark Gravity Wave v3 from Dash '''
    block_reading = -1 # dito
    counted_blocks = 0
    last_block_time = 0
    actual_time_span = 0
    past_difficulty_avg = 0
    past_difficulty_avg_prev = 0
    i = 1
    while states[block_reading].height > 0:
        if i > block_count:
            break
        counted_blocks += 1
        if counted_blocks <= block_count:
            if counted_blocks == 1:
                past_difficulty_avg = bits_to_target(states[block_reading].bits)
            else:
                past_difficulty_avg = ((past_difficulty_avg_prev * counted_blocks) + bits_to_target(states[block_reading].bits)) // ( counted_blocks + 1 )
        past_difficulty_avg_prev = past_difficulty_avg
        if last_block_time > 0:
            diff = last_block_time - states[block_reading].timestamp
            actual_time_span += diff
        last_block_time = states[block_reading].timestamp
        block_reading -= 1
        i += 1
    target_time_span = counted_blocks * IDEAL_BLOCK_TIME
    target = past_difficulty_avg
    if actual_time_span < (target_time_span // 3):
        actual_time_span = target_time_span // 3
    if actual_time_span > (target_time_span * 3):
        actual_time_span = target_time_span * 3
    target = target // target_time_span
    target *= actual_time_span
    if target > MAX_TARGET:
        return MAX_BITS
    else:
        return target_to_bits(int(target))

def next_bits_m2(msg, window_1, window_2):
    interval_target = compute_target(-1 - window_1, -1)
    interval_target += compute_target(-2 - window_2, -2)
    return target_to_bits(interval_target >> 1)

def next_bits_m4(msg, window_1, window_2, window_3, window_4):
    interval_target = compute_target(-1 - window_1, -1)
    interval_target += compute_target(-2 - window_2, -2)
    interval_target += compute_target(-3 - window_3, -3)
    interval_target += compute_target(-4 - window_4, -4)
    return target_to_bits(interval_target >> 2)

def next_bits_ema(msg, window):
    """This calculates difficulty (1/target) as proportional to the recent hashrate, where "recent hashrate" is estimated by an EMA (exponential moving avg) of recent "hashrate observations", and
    a "hashrate observation" is inferred from each block time.

    Eg, suppose our hashrate estimate before the last block B was H, and thus our difficulty D was proportional to H, intended to yield (on average) a 10-minute block.  But suppose in fact
    block B was mined after only 2 minutes.  Then we infer that during those 2 minutes, hashrate was ~5H, and update our next block's hashrate estimate (and thus difficulty) upwards accordingly.

    In particular, blocks twice as long get twice the weight: a 1-second block tells us hashrate was (probably) high for only 1 second, but a 24-hour block tells us hashrate was (probably) low
    for a full day - the latter *should* get much more weight in our "recent hashrate" estimate."""

    block_time          = states[-1].timestamp - states[-2].timestamp
    block_time          = max(IDEAL_BLOCK_TIME / 100, min(100 * IDEAL_BLOCK_TIME, block_time))          # Crudely dodge problems from ~0/negative/huge block times
    old_hashrate_est    = TARGET_1 / bits_to_target(states[-1].bits)                                    # "Hashrate estimate" - aka difficulty!
    block_weight        = 1 - math.exp(-block_time / window)                                            # Weight of last block_time seconds, according to exp moving avg
    block_hashrate_est  = (IDEAL_BLOCK_TIME / block_time) * old_hashrate_est                            # Eg, if a block takes 2 min instead of 10, we est hashrate was ~5x higher than predicted
    new_hashrate_est    = (1 - block_weight) * old_hashrate_est + block_weight * block_hashrate_est     # Simple weighted avg of old hashrate est, + block's adjusted hashrate est
    new_target          = round(TARGET_1 / new_hashrate_est)
    return target_to_bits(new_target)

def next_bits_ema2(msg, window):
    # A minor reworking of next_bits_ema() above, meant to produce almost exactly the same numbers in typical cases, but be more resilient to huge/0/negative block times.
    max_prev_timestamp = max(state.timestamp for state in states[-100:-1])
    block_time = max(min(IDEAL_BLOCK_TIME, window) / 100, states[-1].timestamp - max_prev_timestamp)    # Luckily our target formula is ~flat near 0, so can floor block_time at some small val
    old_target = bits_to_target(states[-1].bits)
    new_target = round(old_target / (1 - math.expm1(-block_time / window) * (IDEAL_BLOCK_TIME / block_time - 1)))
    return target_to_bits(new_target)

def next_bits_ema_int_approx(msg, window):
    # An integer-math simplified approximation of next_bits_ema2() above.
    max_prev_timestamp = max(state.timestamp for state in states[-100:-1])
    block_time = max(0, min(window, states[-1].timestamp - max_prev_timestamp))                         # Need block_time <= window for the linear approx below to work (approximate the above)
    old_target = bits_to_target(states[-1].bits)
    new_target = old_target * window // (window + IDEAL_BLOCK_TIME - block_time)                        # Simplifies the corresponding line above via this approx: for 0 <= x << 1, 1-e**(-x) =~ x
    return target_to_bits(new_target)

def exp_int_approx(x, bits_precision=20):
    """Approximates e**(x / 2**bits_precision) using integer math, returning the answer scaled by the same number of bits as the input.  Eg:
    exp_int_approx(1024,   10) ->    2783       (1024/2**10 = 1; e**1 = 2.718281 =~ 2783/2**10)
    exp_int_approx(3072,   10) ->   20567       (3072/2**10 = 3; e**3 = 20.0855 =~ 20567/2**10)
    exp_int_approx(524288, 20) -> 1728809       (524288/2**20 = 0.5; e**0.5 = 1.6487 =~ 1728809/2**20)"""
    assert type(x) is int, str(type(x))                                             # If we pass in a non-int, something has gone wrong

    h = max(0, int.bit_length(x) - bits_precision + 3)                              # h = the number of times we halve x before using our fancy approximation
    term1, term2 = 3 << (bits_precision + h), 3 << (2 * (bits_precision + h))       # Terms from the hairy but accurate approximation we're using - see https://math.stackexchange.com/a/56064
    hth_square_root_of_e_x = (((x + term1)**2 + term2) << (2 * bits_precision)) // ((x - term1)**2 + term2)

    e_x = hth_square_root_of_e_x                                                    # Now just need to square hth_square_root_of_e_x h times, while repeatedly dividing out our scaling factor
    for i in range(h):
        e_x = e_x**2 >> (2 * bits_precision)
    return e_x >> bits_precision                                                    # And finally, we still have one extra scaling factor to divide out.

def next_bits_ema_int_approx2(msg, window):
    # An integer-math version of next_bits_ema2() above, trying to retain the correct exponential behavior for very long block times.
    max_prev_timestamp = max(state.timestamp for state in states[-100:-1])
    block_time = max(min(IDEAL_BLOCK_TIME, window) // 100, states[-1].timestamp - max_prev_timestamp)
    old_target = bits_to_target(states[-1].bits)
    bits_precision = 20
    scaling = 1 << bits_precision
    new_target = scaling**2 * old_target // (scaling**2 - (exp_int_approx(scaling * -block_time // window, bits_precision) - scaling) * (scaling * IDEAL_BLOCK_TIME // block_time - scaling))
    return target_to_bits(new_target)

def next_bits_simple_exponential(msg, window):
    # Dead simple: if the block time is IDEAL_BLOCK_TIME, target is unchanged; if it's more (or less) by n (-n) minutes, scale target by e**(n/window).
    # One nice thing about this is it avoids any need for special handling of huge/0/negative block times.  Eg, successive block times of (-1000000, 1000020) (or vice versa) result in
    # *exactly* the same target as (10, 10).  (This is in fact the only algo with this property!)
    block_time = states[-1].timestamp - states[-2].timestamp
    old_target = bits_to_target(states[-1].bits)
    new_target = round(math.exp((block_time - IDEAL_BLOCK_TIME) / window) * old_target)
    return target_to_bits(new_target)

def next_bits_simple_exponential_int_approx(msg, window):
    # An integer-math version of next_bits_simple_exponential() above.
    block_time = states[-1].timestamp - states[-2].timestamp
    old_target = bits_to_target(states[-1].bits)
    bits_precision = 20
    scaling = 1 << bits_precision
    new_target = exp_int_approx(scaling * (block_time - IDEAL_BLOCK_TIME) // window, bits_precision) * old_target // scaling
    return target_to_bits(new_target)

def block_time(mean_time, **params):
    if 'deterministic' in params:
        return mean_time

    k = params['bobtail'] if 'bobtail' in params else 1
    if k==1:
        # gammavariate treats random seeds slightly differently from expovariate or random.random(),
        # so we use expovariate when continuity of test results might matter
        return random.expovariate(1/mean_time)
    return mean_time*random.gammavariate(k, 1/k)


def next_fx_random(r, **params):
    return states[-1].fx * (1.0 + (r - 0.5) / 200)

def next_fx_constant(r, **params):
    return states[-1].fx

def next_fx_ramp(r, **params):
    return states[-1].fx * 1.00017149454

def next_hashrate(states, scenario, params):
    msg = []
    high = 1.0 + params['VARIABLE_PCT'] / 100
    scale_fac = 50 / params['VARIABLE_PCT']
    N = params['VARIABLE_WINDOW']
    mean_rev_ratio = sum(state.rev_ratio for state in states[-N:]) / N

    if 1:
        var_fraction = (high - mean_rev_ratio**params['VARIABLE_EXPONENT']) * scale_fac
        memory_frac = states[-1].memory_frac +  ((var_fraction-.5) * params['MEMORY_GAIN'])
        var_fraction = max(0, min(1, var_fraction + memory_frac))
    else:
        var_fraction = (high - mean_rev_ratio**params['VARIABLE_EXPONENT']) * scale_fac
        memory_frac  = states[-1].memory_frac * 2**(1*(1-mean_rev_ratio))
        if var_fraction > 0 and memory_frac <= 0:
            memory_frac = var_fraction
        var_fraction = ((1-mean_rev_ratio**params['VARIABLE_EXPONENT'])*4 + states[-1].memory_frac)
        a = 0.2
        memory_frac = (1-a) * states[-1].memory_frac + a * var_fraction
        var_fraction = 2**(var_fraction*20)
        memory_frac = max(-20, min(0, memory_frac))
        var_fraction = max(0, min(1, var_fraction))
    

    if ((scenario.pump_144_threshold > 0) and
        (states[-1-144+5].timestamp - states[-1-144].timestamp > scenario.pump_144_threshold)):
        var_fraction = max(var_fraction, .25)


    # mem_rev_ratio = sum(state.rev_ratio for state in states[-params['MEMORY_WINDOW']:]) / params['MEMORY_WINDOW']
    # memdelta = (1-mem_rev_ratio**params['MEMORY_POWER'])*params['MEMORY_GAIN']
    # if params['MEMORY_REMAINING']:
    #     memory_frac = states[-1].memory_frac + memdelta*(1-states[-1].memory_frac)
    # else:
    #     memory_frac = states[-1].memory_frac + memdelta
    # memory_frac = max(0.0, min(1.0, memory_frac))

    N = params['GREEDY_WINDOW']
    gready_rev_ratio = sum(state.rev_ratio for state in states[-N:]) / N
    greedy_frac = states[-1].greedy_frac
    if mean_rev_ratio >= 1 + params['GREEDY_PCT'] / 100:
        if greedy_frac != 0.0:
            msg.append("Greedy miners left")
        greedy_frac = 0.0
    elif mean_rev_ratio <= 1 - params['GREEDY_PCT'] / 100:
        if greedy_frac != 1.0:
            msg.append("Greedy miners joined")
        greedy_frac = 1.0

    hashrate = (params['STEADY_HASHRATE'] + scenario.dr_hashrate
                + params['VARIABLE_HASHRATE'] * var_fraction
                #+ params['MEMORY_HASHRATE'] * memory_frac
                + params['GREEDY_HASHRATE'] * greedy_frac)

    return hashrate, msg, var_fraction, memory_frac, greedy_frac

def next_step(fx_jump_factor, params):
    algo, scenario = params['algo'], params['scenario']
    hashrate, msg, var_frac, memory_frac, greedy_frac = next_hashrate(states, scenario, params)
    # First figure out our hashrate
    # Calculate our dynamic difficulty
    bits = algo.next_bits(msg, **algo.params)
    target = bits_to_target(bits)
    # See how long we take to mine a block
    mean_hashes = pow(2, 256) // target
    mean_time = mean_hashes / (hashrate * 1e15)
    time = int(block_time(mean_time, **scenario.params) + 0.5)
    wall_time = states[-1].wall_time + time
    # Did the difficulty ramp hashrate get the block?
    if random.random() < (abs(scenario.dr_hashrate) / hashrate):
        if (scenario.dr_hashrate > 0):
            timestamp = median_time_past(states[-11:]) + 1
        else:
            timestamp = wall_time + 2 * 60 * 60
    else:
        timestamp = wall_time
    # Get a new FX rate
    rand = random.random()
    fx = scenario.next_fx(rand, **scenario.params)
    if fx_jump_factor != 1.0:
        msg.append('FX jumped by factor {:.2f}'.format(fx_jump_factor))
        fx *= fx_jump_factor
    rev_ratio = revenue_ratio(fx, target, params)

    chainwork = states[-1].chainwork + bits_to_work(bits)

    # add a state
    states.append(State(states[-1].height + 1, wall_time, timestamp,
                        bits, chainwork, fx, hashrate, rev_ratio,
                        var_frac, memory_frac, greedy_frac, ' / '.join(msg)))

Algo = namedtuple('Algo', 'next_bits params')

Algos = {
    'grin-60-3' : Algo(next_bits_grin, {
        'n': 60,
        'dampen': 3,
    }),
    'grin-60-5' : Algo(next_bits_grin, {
        'n': 60,
        'dampen': 5,
    }),
    'grin-60-7' : Algo(next_bits_grin, {
        'n': 60,
        'dampen': 7,
    }),
#     'k-1' : Algo(next_bits_k, {
#         'mtp_window': 6,
#         'high_barrier': 60 * 128,
#         'target_raise_frac': 64,   # Reduce difficulty ~ 1.6%
#         'low_barrier': 60 * 30,
#         'target_drop_frac': 256,   # Raise difficulty ~ 0.4%
#         'fast_blocks_pct': 95,
#     }),
#     'k-2' : Algo(next_bits_k, {
#         'mtp_window': 4,
#         'high_barrier': 60 * 55,
#         'target_raise_frac': 100,   # Reduce difficulty ~ 1.0%
#         'low_barrier': 60 * 36,
#         'target_drop_frac': 256,   # Raise difficulty ~ 0.4%
#         'fast_blocks_pct': 95,
#     }),
#     'd-1' : Algo(next_bits_d, {}),
#     'cw-072' : Algo(next_bits_cw, {
#         'block_count': 72,
#     }),
#     'cw-108' : Algo(next_bits_cw, {
#         'block_count': 108,
#     }),
#     'cw-144' : Algo(next_bits_cw, {
#         'block_count': 144,
#     }),
#     'cw-288' : Algo(next_bits_cw, {
#         'block_count': 288,
#     }),
#     'cw-576' : Algo(next_bits_cw, {
#         'block_count': 576,
#     }),
#     'cw-sha-16' : Algo(next_bits_sha, {}),
#     'cw-180' : Algo(next_bits_cw, {
#         'block_count': 180,
#     }),
#     'wt-144' : Algo(next_bits_wt, {
#         'block_count': 144*2
#     }),
#     'wt-190' : Algo(next_bits_wt, {
#         'block_count': 190*2
#     }),
#     'wt-288' : Algo(next_bits_wt, {
#         'block_count': 288*2
#     }),
#     'wt-576' : Algo(next_bits_wt, {
#         'block_count': 576*2
#     }),
#     'dgw3-024' : Algo(next_bits_dgw3, { # 24-blocks, like Dash
#         'block_count': 24,
#     }),
#     'dgw3-144' : Algo(next_bits_dgw3, { # 1 full day
#         'block_count': 144,
#     }),
#     'meng-1' : Algo(next_bits_m2, { # mengerian_algo_1
#         'window_1': 71,
#         'window_2': 137,
#     }),
#     'meng-2' : Algo(next_bits_m4, { # mengerian_algo_2
#         'window_1': 13,
#         'window_2': 37,
#         'window_3': 71,
#         'window_4': 137,
#     }),
#     # runs wt-144 in external program, compares with python implementation.
#     'wt-144-compare' : Algo(next_bits_wt_compare, {
#         'block_count': 144
#     }),
#     'ema-30min' : Algo(next_bits_ema, { # Exponential moving avg
#         'window': 30 * 60,
#     }),
#     'ema-3h' : Algo(next_bits_ema, {
#         'window': 3 * 60 * 60,
#     }),
#     'ema-1d' : Algo(next_bits_ema, {
#         'window': 24 * 60 * 60,
#     }),
#     'ema2-1d' : Algo(next_bits_ema2, {
#         'window': 24 * 60 * 60,
#     }),
#     'emai-1d' : Algo(next_bits_ema_int_approx, {
#         'window': 24 * 60 * 60,
#     }),
#     'emai2-1d' : Algo(next_bits_ema_int_approx2, {
#         'window': 24 * 60 * 60,
#     }),
#     'simpexp-1d' : Algo(next_bits_simple_exponential, {
#         'window': 24 * 60 * 60,
#     }),
#     'simpexpi-1d' : Algo(next_bits_simple_exponential_int_approx, {
#         'window': 24 * 60 * 60,
#     }),
#     'lwma-072' : Algo(next_bits_lwma, {
#         'n': 72*2,
#     }),
#     'lwma-144' : Algo(next_bits_lwma, {
#         'n': 144*2,
#     }),
#     'lwma-190' : Algo(next_bits_lwma, {
#         'n': 190*2,
#     }),
#     'lwma-240' : Algo(next_bits_lwma, {
#         'n': 240*2,
#     }),
#     'lwma-288' : Algo(next_bits_lwma, {
#         'n': 288*2,
#     }),
#     'lwma-576' : Algo(next_bits_lwma, {
#         'n': 576*2,
#     }),
#     'asert-072' : Algo(next_bits_asert, {
#         'tau': (IDEAL_BLOCK_TIME * 72),
#     }),
#     'asert-144' : Algo(next_bits_asert, {
#         'tau': (IDEAL_BLOCK_TIME * 144),
#     }),
#     'asert-208' : Algo(next_bits_asert, {
#         'tau': (IDEAL_BLOCK_TIME * 208),
#     }),
#     'asert-288' : Algo(next_bits_asert, {
#         'tau': (IDEAL_BLOCK_TIME * 288),
#     }),
#     'asert-342' : Algo(next_bits_asert, {
#         'tau': (IDEAL_BLOCK_TIME * 342),
#     }),
#     'asert-407' : Algo(next_bits_asert, {
#         'tau': (IDEAL_BLOCK_TIME * 407),
#     }),
#     'asert-484' : Algo(next_bits_asert, {
#         'tau': (IDEAL_BLOCK_TIME * 484),
#     }),
#     'asert-576' : Algo(next_bits_asert, {
#         'tau': (IDEAL_BLOCK_TIME * 576),
#     }),
#     'asert-685' : Algo(next_bits_asert, {
#         'tau': (IDEAL_BLOCK_TIME * 685),
#     }),
#     'asert-815' : Algo(next_bits_asert, {
#         'tau': (IDEAL_BLOCK_TIME * 815),
#     }),
#     'asert-969' : Algo(next_bits_asert, {
#         'tau': (IDEAL_BLOCK_TIME * 969),
#     }),
#     'asert-1152' : Algo(next_bits_asert, {
#         'tau': (IDEAL_BLOCK_TIME * 1152),
#     }),
#     'asert-2304' : Algo(next_bits_asert, {
#         'tau': (IDEAL_BLOCK_TIME * 2304),
#     }),
#     'asertd-144' : Algo(next_bits_asert_discrete, {
#         'window': (IDEAL_BLOCK_TIME * 144),
#         'granularity': 100,
#     }),
#     'aserti1-144' : Algo(next_bits_aserti, {
#         'tau': int(math.log(2) * IDEAL_BLOCK_TIME * 144),
#         'mode': 1,
#     }),
#     'aserti1-288' : Algo(next_bits_aserti, {
#         'tau': int(math.log(2) * IDEAL_BLOCK_TIME * 288),
#         'mode': 1,
#     }),
#     'aserti1-576' : Algo(next_bits_aserti, {
#         'tau': int(math.log(2) * IDEAL_BLOCK_TIME * 576),
#         'mode': 1,
#     }),
#     'aserti2-144' : Algo(next_bits_aserti, {
#         'tau': int(math.log(2) * IDEAL_BLOCK_TIME * 144),
#         'mode': 2,
#     }),
#     'aserti2-288' : Algo(next_bits_aserti, {
#         'tau': int(math.log(2) * IDEAL_BLOCK_TIME * 288),
#         'mode': 2,
#     }),
#     'aserti2-576' : Algo(next_bits_aserti, {
#         'tau': int(math.log(2) * IDEAL_BLOCK_TIME * 576),
#         'mode': 2,
#     }),
#     'aserti3-072' : Algo(next_bits_aserti, {
#         'tau': int(math.log(2) * IDEAL_BLOCK_TIME *  72),
#         'mode': 3,
#     }),
#     'aserti3-144' : Algo(next_bits_aserti, {
#         'tau': int(math.log(2) * IDEAL_BLOCK_TIME * 144),
#         'mode': 3,
#     }),
#     'aserti3-200' : Algo(next_bits_aserti, {
#         'tau': int(math.log(2) * IDEAL_BLOCK_TIME * 200),
#         'mode': 3,
#     }),
#     'aserti3-208' : Algo(next_bits_aserti, {
#         'tau': int(math.log(2) * IDEAL_BLOCK_TIME * 208),
#         'mode': 3,
#     }),
#     'aserti3-288' : Algo(next_bits_aserti, {
#         'tau': int(math.log(2) * IDEAL_BLOCK_TIME * 288),
#         'mode': 3,
#     }),
#     'aserti3-416' : Algo(next_bits_aserti, {
#         'tau': int(math.log(2) * IDEAL_BLOCK_TIME * 416),
#         'mode': 3,
#     }),
#     'aserti3-576' : Algo(next_bits_aserti, {
#         'tau': int(math.log(2) * IDEAL_BLOCK_TIME * 576),
#         'mode': 3,
#     }),
#     'aserti3-2d' : Algo(next_bits_aserti, {
#         'tau': 2*24*3600,
#         'mode': 3,
#     }),
#     'aserti3-mo3-072' : Algo(next_bits_aserti, {
#         'tau': int(math.log(2) * IDEAL_BLOCK_TIME *  72),
#         'mode': 3, 'mo3':True,
#     }),
#     'aserti3-mo3-144' : Algo(next_bits_aserti, {
#         'tau': int(math.log(2) * IDEAL_BLOCK_TIME * 144),
#         'mode': 3, 'mo3':True,
#     }),
#     'aserti3-mo3-200' : Algo(next_bits_aserti, {
#         'tau': int(math.log(2) * IDEAL_BLOCK_TIME * 200),
#         'mode': 3, 'mo3':True,
#     }),
#     'aserti3-mo3-208' : Algo(next_bits_aserti, {
#         'tau': int(math.log(2) * IDEAL_BLOCK_TIME * 208),
#         'mode': 3, 'mo3':True,
#     }),
#     'aserti3-mo3-288' : Algo(next_bits_aserti, {
#         'tau': int(math.log(2) * IDEAL_BLOCK_TIME * 288),
#         'mode': 3, 'mo3':True,
#     }),
#     'aserti3-mo3-416' : Algo(next_bits_aserti, {
#         'tau': int(math.log(2) * IDEAL_BLOCK_TIME * 416),
#         'mode': 3, 'mo3':True,
#     }),
#     'aserti3-mo3-576' : Algo(next_bits_aserti, {
#         'tau': int(math.log(2) * IDEAL_BLOCK_TIME * 576),
#         'mode': 3, 'mo3':True,
#     }),
    'wtema-072' : Algo(next_bits_wtema, {
        'alpha_recip': 72, # floor(1/(1 - pow(.5, 1.0/72))), # half-life = 72
    }),
    'wtema-144' : Algo(next_bits_wtema, {
        'alpha_recip': 144, 
    }),
    'wtema-288' : Algo(next_bits_wtema, {
        'alpha_recip': 288,
<<<<<<< HEAD
=======
    }),
    'wtema-576' : Algo(next_bits_wtema, {
        'alpha_recip': 576,
    }),
    'wtema-mo3-072' : Algo(next_bits_wtema, {
        'alpha_recip': 72, 'mo3':1,
    }),
    'wtema-mo3-144' : Algo(next_bits_wtema, {
        'alpha_recip': 144, 'mo3':1,
    }),
    'wtema-mo3-288' : Algo(next_bits_wtema, {
        'alpha_recip': 288, 'mo3':1,
    }),
    'wtema-mo3-576' : Algo(next_bits_wtema, {
        'alpha_recip': 576, 'mo3':1,
    }),
    'wtema-mo3bad-576' : Algo(next_bits_wtema, {
        'alpha_recip': 576, 'mo3':2,
    }),
    'grasberg-144' : Algo(next_bits_grasberg, {
        'nblocks': 144,
    }),
    'grasberg-288' : Algo(next_bits_grasberg, {
        'nblocks': 288,
    }),
    'grasberg-416' : Algo(next_bits_grasberg, {
        'nblocks': 416,
    }),
    'grasberg-576' : Algo(next_bits_grasberg, {
        'nblocks': 576,
    }),
    'grasberg-neutral-144' : Algo(next_bits_grasberg, {
        'nblocks': 144,
        'genesis_time': default_params['INITIAL_TIMESTAMP'] - IDEAL_BLOCK_TIME*default_params['INITIAL_HEIGHT']
    }),
    'grasberg-neutral-288' : Algo(next_bits_grasberg, {
        'nblocks': 288,
        'genesis_time': default_params['INITIAL_TIMESTAMP'] - IDEAL_BLOCK_TIME*default_params['INITIAL_HEIGHT']
    }),
    'grasberg-neutral-416' : Algo(next_bits_grasberg, {
        'nblocks': 416,
        'genesis_time': default_params['INITIAL_TIMESTAMP'] - IDEAL_BLOCK_TIME*default_params['INITIAL_HEIGHT']
    }),
    'grasberg-neutral-576' : Algo(next_bits_grasberg, {
        'nblocks': 576,
        'genesis_time': default_params['INITIAL_TIMESTAMP'] - IDEAL_BLOCK_TIME*default_params['INITIAL_HEIGHT']
    }),
    'grasberg-nodrift-144' : Algo(next_bits_grasberg, {
        'nblocks': 144, 'correct_drift': False,
    }),
    'grasberg-nodrift-288' : Algo(next_bits_grasberg, {
        'nblocks': 288, 'correct_drift': False,
    }),
    'grasberg-nodrift-416' : Algo(next_bits_grasberg, {
        'nblocks': 416, 'correct_drift': False,
    }),
    'grasberg-nodrift-576' : Algo(next_bits_grasberg, {
        'nblocks': 576, 'correct_drift': False,
>>>>>>> 4ad3b8af
    })
#     'wtema-576' : Algo(next_bits_wtema, {
#         'alpha_recip': 576,
#     }),
#     'wtema-mo3-072' : Algo(next_bits_wtema, {
#         'alpha_recip': 72, 'mo3':1,
#     }),
#     'wtema-mo3-144' : Algo(next_bits_wtema, {
#         'alpha_recip': 144, 'mo3':1,
#     }),
#     'wtema-mo3-288' : Algo(next_bits_wtema, {
#         'alpha_recip': 288, 'mo3':1,
#     }),
#     'wtema-mo3-576' : Algo(next_bits_wtema, {
#         'alpha_recip': 576, 'mo3':1,
#     }),
#     'wtema-mo3bad-576' : Algo(next_bits_wtema, {
#         'alpha_recip': 576, 'mo3':2,
#     })
}

Scenario = namedtuple('Scenario', 'next_fx, params, dr_hashrate, pump_144_threshold')

Scenarios = {
    'default'      : Scenario(next_fx_random, {}, 0, 0),
    'bobtail10'    : Scenario(next_fx_random,   {"bobtail":10},  0, 0),
    'bobtail100'   : Scenario(next_fx_random,   {"bobtail":100}, 0, 0),
    'deterministic': Scenario(next_fx_random,   {"deterministic":True}, 0, 0),
    'stable'       : Scenario(next_fx_constant, {"price1x":True}, 0, 0),
    'fxramp'       : Scenario(next_fx_ramp, {}, 0, 0),
    # Difficulty rampers with given PH/s
    'dr50'         : Scenario(next_fx_random, {}, 50, 0),
    'dr75'         : Scenario(next_fx_random, {}, 75, 0),
    'dr100'        : Scenario(next_fx_random, {}, 100, 0),
    'pump-osc'     : Scenario(next_fx_ramp,   {}, 0, 8000),
    'ft50'         : Scenario(next_fx_random, {}, -50, 0),
    'ft100'        : Scenario(next_fx_random, {}, -100, 0),
    'price10x'     : Scenario(next_fx_random, {"price10x":True}, 0, 0),
}

def run_one_simul(print_it, returnstate=False, params=default_params):
    lock.acquire()
    states.clear()

    try:
        # Initial state is afer 2020 steady prefix blocks
        N = 2020
        for n in range(-N, 0):
            state = State(params['INITIAL_HEIGHT'] + n, params['INITIAL_TIMESTAMP'] + n * IDEAL_BLOCK_TIME,
                          params['INITIAL_TIMESTAMP'] + n * IDEAL_BLOCK_TIME,
                          params['INITIAL_BCC_BITS'], bits_to_work(params['INITIAL_BCC_BITS']) * (n + N + 1),
                          params['INITIAL_FX'], params['INITIAL_HASHRATE'], 0.0, 0.5, 0.0, False, '')
            states.append(state)

        # Add a few randomly-timed FX jumps (up or down 10 and 15 percent) to
        # see how algos recalibrate
        fx_jumps = {}
        num_fx_jumps = 2 + params['num_blocks']/3000

        if 'price10x' in params['scenario'].params:
            factor_choices = [0.1, 0.25, 0.5, 2.0, 4.0, 10.0]
            for n in range(4):
                fx_jumps[random.randrange(params['num_blocks'])] = random.choice(factor_choices)
        elif not 'price1x' in params['scenario'].params:
            factor_choices = [0.85, 0.9, 1.1, 1.15]
            for n in range(10):
                fx_jumps[random.randrange(params['num_blocks'])] = random.choice(factor_choices)

        # Run the simulation
        if print_it:
            print_headers()
        for n in range(params['num_blocks']):
            fx_jump_factor = fx_jumps.get(n, 1.0)
            next_step(fx_jump_factor, params)
            if print_it:
                print_state()

        # Drop the prefix blocks to be left with the simulation blocks
        simul = states[N:]
    except:
        lock.release()
        raise
    lock.release()

    if returnstate:
        return simul

    block_times = [simul[n + 1].timestamp - simul[n].timestamp
                   for n in range(len(simul) - 1)]
    return block_times


def main():
    '''Outputs CSV data to stdout.   Final stats to stderr.'''

    parser = argparse.ArgumentParser('Run a mining simulation')
    parser.add_argument('-a', '--algo', metavar='algo', type=str,
                        choices = list(Algos.keys()),
                        default = 'k-1', help='algorithm choice')
    parser.add_argument('-s', '--scenario', metavar='scenario', type=str,
                        choices = list(Scenarios.keys()),
                        default = 'default', help='scenario choice')
    parser.add_argument('-r', '--seed', metavar='seed', type=int,
                        default = None, help='random seed')
    parser.add_argument('-n', '--count', metavar='count', type=int,
                        default = 1, help='count of simuls to run')
    args = parser.parse_args()

    count = max(1, args.count)
    algo = Algos.get(args.algo)
    scenario = Scenarios.get(args.scenario)
    seed = int(time.time()) if args.seed is None else args.seed

    to_stderr = partial(print, file=sys.stderr)
    to_stderr("Starting seed {} for {} simuls".format(seed, count))

    means = []
    std_devs = []
    medians = []
    maxs = []
    for loop in range(count):
        random.seed(seed)
        seed += 1
        block_times = run_one_simul(algo, scenario, count == 1)
        means.append(statistics.mean(block_times))
        std_devs.append(statistics.stdev(block_times))
        medians.append(sorted(block_times)[len(block_times) // 2])
        maxs.append(max(block_times))

    def stats(text, values):
        if count == 1:
            to_stderr('{} {}s'.format(text, values[0]))
        else:
            to_stderr('{}(s) Range {:0.1f}-{:0.1f} Mean {:0.1f} '
                      'Std Dev {:0.1f} Median {:0.1f}'
                      .format(text, min(values), max(values),
                              statistics.mean(values),
                              statistics.stdev(values),
                              sorted(values)[len(values) // 2]))

    stats("Mean   block time", means)
    stats("StdDev block time", std_devs)
    stats("Median block time", medians)
    stats("Max    block time", maxs)

if __name__ == '__main__':
    main()<|MERGE_RESOLUTION|>--- conflicted
+++ resolved
@@ -425,7 +425,6 @@
         target += (target * factor) >> rbits
     return target_to_bits(target)
 
-<<<<<<< HEAD
 def next_bits_grin(msg, n, dampen):
     delta_ts       = states[-1].timestamp - states[-1-n].timestamp
     delta_work     = states[-1].chainwork - states[-1-n].chainwork
@@ -433,7 +432,7 @@
     damped_ts = (1 * delta_ts + (dampen - 1) * (n * IDEAL_BLOCK_TIME) ) // dampen
     work = (delta_work) * IDEAL_BLOCK_TIME // damped_ts
     return target_to_bits((2 << 255) // work - 1)
-=======
+
 def next_bits_grasberg(msg, nblocks, genesis_time=1231006505, correct_drift=True):
     LN2_32 = 2977044472
     POW2_32 = 1 << 32
@@ -577,7 +576,6 @@
     powLimit = 1<<224
     if nextTarget > powLimit: return target_to_bits(powLimit)
     return target_to_bits(nextTarget)
->>>>>>> 4ad3b8af
 
 def next_bits_lwma(msg, n):
     block_intervals = [states[-(1+i)].timestamp - states[-(2+i)].timestamp for i in range(n)]
@@ -1091,71 +1089,10 @@
     }),
     'wtema-288' : Algo(next_bits_wtema, {
         'alpha_recip': 288,
-<<<<<<< HEAD
-=======
     }),
     'wtema-576' : Algo(next_bits_wtema, {
         'alpha_recip': 576,
-    }),
-    'wtema-mo3-072' : Algo(next_bits_wtema, {
-        'alpha_recip': 72, 'mo3':1,
-    }),
-    'wtema-mo3-144' : Algo(next_bits_wtema, {
-        'alpha_recip': 144, 'mo3':1,
-    }),
-    'wtema-mo3-288' : Algo(next_bits_wtema, {
-        'alpha_recip': 288, 'mo3':1,
-    }),
-    'wtema-mo3-576' : Algo(next_bits_wtema, {
-        'alpha_recip': 576, 'mo3':1,
-    }),
-    'wtema-mo3bad-576' : Algo(next_bits_wtema, {
-        'alpha_recip': 576, 'mo3':2,
-    }),
-    'grasberg-144' : Algo(next_bits_grasberg, {
-        'nblocks': 144,
-    }),
-    'grasberg-288' : Algo(next_bits_grasberg, {
-        'nblocks': 288,
-    }),
-    'grasberg-416' : Algo(next_bits_grasberg, {
-        'nblocks': 416,
-    }),
-    'grasberg-576' : Algo(next_bits_grasberg, {
-        'nblocks': 576,
-    }),
-    'grasberg-neutral-144' : Algo(next_bits_grasberg, {
-        'nblocks': 144,
-        'genesis_time': default_params['INITIAL_TIMESTAMP'] - IDEAL_BLOCK_TIME*default_params['INITIAL_HEIGHT']
-    }),
-    'grasberg-neutral-288' : Algo(next_bits_grasberg, {
-        'nblocks': 288,
-        'genesis_time': default_params['INITIAL_TIMESTAMP'] - IDEAL_BLOCK_TIME*default_params['INITIAL_HEIGHT']
-    }),
-    'grasberg-neutral-416' : Algo(next_bits_grasberg, {
-        'nblocks': 416,
-        'genesis_time': default_params['INITIAL_TIMESTAMP'] - IDEAL_BLOCK_TIME*default_params['INITIAL_HEIGHT']
-    }),
-    'grasberg-neutral-576' : Algo(next_bits_grasberg, {
-        'nblocks': 576,
-        'genesis_time': default_params['INITIAL_TIMESTAMP'] - IDEAL_BLOCK_TIME*default_params['INITIAL_HEIGHT']
-    }),
-    'grasberg-nodrift-144' : Algo(next_bits_grasberg, {
-        'nblocks': 144, 'correct_drift': False,
-    }),
-    'grasberg-nodrift-288' : Algo(next_bits_grasberg, {
-        'nblocks': 288, 'correct_drift': False,
-    }),
-    'grasberg-nodrift-416' : Algo(next_bits_grasberg, {
-        'nblocks': 416, 'correct_drift': False,
-    }),
-    'grasberg-nodrift-576' : Algo(next_bits_grasberg, {
-        'nblocks': 576, 'correct_drift': False,
->>>>>>> 4ad3b8af
     })
-#     'wtema-576' : Algo(next_bits_wtema, {
-#         'alpha_recip': 576,
-#     }),
 #     'wtema-mo3-072' : Algo(next_bits_wtema, {
 #         'alpha_recip': 72, 'mo3':1,
 #     }),
@@ -1170,6 +1107,46 @@
 #     }),
 #     'wtema-mo3bad-576' : Algo(next_bits_wtema, {
 #         'alpha_recip': 576, 'mo3':2,
+#     }),
+#     'grasberg-144' : Algo(next_bits_grasberg, {
+#         'nblocks': 144,
+#     }),
+#     'grasberg-288' : Algo(next_bits_grasberg, {
+#         'nblocks': 288,
+#     }),
+#     'grasberg-416' : Algo(next_bits_grasberg, {
+#         'nblocks': 416,
+#     }),
+#     'grasberg-576' : Algo(next_bits_grasberg, {
+#         'nblocks': 576,
+#     }),
+#     'grasberg-neutral-144' : Algo(next_bits_grasberg, {
+#         'nblocks': 144,
+#         'genesis_time': default_params['INITIAL_TIMESTAMP'] - IDEAL_BLOCK_TIME*default_params['INITIAL_HEIGHT']
+#     }),
+#     'grasberg-neutral-288' : Algo(next_bits_grasberg, {
+#         'nblocks': 288,
+#         'genesis_time': default_params['INITIAL_TIMESTAMP'] - IDEAL_BLOCK_TIME*default_params['INITIAL_HEIGHT']
+#     }),
+#     'grasberg-neutral-416' : Algo(next_bits_grasberg, {
+#         'nblocks': 416,
+#         'genesis_time': default_params['INITIAL_TIMESTAMP'] - IDEAL_BLOCK_TIME*default_params['INITIAL_HEIGHT']
+#     }),
+#     'grasberg-neutral-576' : Algo(next_bits_grasberg, {
+#         'nblocks': 576,
+#         'genesis_time': default_params['INITIAL_TIMESTAMP'] - IDEAL_BLOCK_TIME*default_params['INITIAL_HEIGHT']
+#     }),
+#     'grasberg-nodrift-144' : Algo(next_bits_grasberg, {
+#         'nblocks': 144, 'correct_drift': False,
+#     }),
+#     'grasberg-nodrift-288' : Algo(next_bits_grasberg, {
+#         'nblocks': 288, 'correct_drift': False,
+#     }),
+#     'grasberg-nodrift-416' : Algo(next_bits_grasberg, {
+#         'nblocks': 416, 'correct_drift': False,
+#     }),
+#     'grasberg-nodrift-576' : Algo(next_bits_grasberg, {
+#         'nblocks': 576, 'correct_drift': False,
 #     })
 }
 
